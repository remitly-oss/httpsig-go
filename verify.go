package httpsig

import (
	"bytes"
	"context"
	"crypto"
	"crypto/ecdsa"
	"crypto/ed25519"
	"crypto/hmac"
	"crypto/rsa"
	"crypto/sha256"
	"crypto/sha512"
	"fmt"
	"math/big"
	"net/http"
	"slices"
	"strings"
	"time"

	sfv "github.com/dunglas/httpsfv"
)

var (
	DefaultVerifyProfile = VerifyProfile{
		SignatureLabel:       DefaultSignatureLabel,
		AllowedAlgorithms:    []Algorithm{Algo_ECDSA_P256_SHA256, Algo_ECDSA_P384_SHA384, Algo_ED25519, Algo_HMAC_SHA256},
		RequiredFields:       DefaultRequiredFields,
		RequiredMetadata:     []Metadata{MetaCreated, MetaKeyID},
		DisallowedMetadata:   []Metadata{MetaAlgorithm}, // The algorithm should be looked up from the keyid not an explicit setting.
		CreatedValidDuration: time.Minute * 5,           // Signatures must have been created within within the last 5 minutes
		DateFieldSkew:        time.Minute,               // If the created parameter is present, the Date header cannot be more than a minute off.
	}

	// DefaultRequiredFields covers the request body with 'content-digest' the method and full URI.
	// As per the specification Date is not covered in favor of using the 'created' metadata parameter.
	DefaultRequiredFields = Fields("content-digest", "@method", "@target-uri")

	ctxKeyAddDebug = struct{}{}
)

// KeySpec is the per-key information needed to verify a signature.
type KeySpec struct {
	KeyID  string
	Algo   Algorithm
	PubKey crypto.PublicKey
	Secret []byte // shared secret for symmetric algorithms
}

// KeySpec implements KeySpecer
func (ks KeySpec) KeySpec() (KeySpec, error) {
	return ks, nil
}

// KeySpecer should be implemented by your key/credential store
type KeySpecer interface {
	KeySpec() (KeySpec, error)
}

type KeyErrorReason string
type KeyError struct {
	error
	Reason  KeyErrorReason
	Message string
}

type KeyFetcher interface {
	// FetchByKeyID looks up a KeySpec from the 'keyid' metadata parameter on the signature.
	FetchByKeyID(ctx context.Context, rh http.Header, keyID string) (KeySpecer, error)
	// Fetch looks up a KeySpec when the keyid is not in the signature.
	Fetch(ctx context.Context, rh http.Header, md MetadataProvider) (KeySpecer, error)
}

// VerifyProfile sets the parameters for a fully valid request or response.
// A valid signature is a relatively easy accomplishment. Did the signature include all the important parts of the request? Did it use a strong enough algorithm? Was it signed 41 days ago?  There are choices to make about what constitutes a valid signed request or response beyond just a verified signature.
type VerifyProfile struct {
	SignatureLabel     string // Which signature this profile applies to.
	RequiredFields     []SignedField
	RequiredMetadata   []Metadata
	DisallowedMetadata []Metadata
	AllowedAlgorithms  []Algorithm // Which algorithms are allowed, either from keyid meta or in the KeySpec

	// Timing enforcement options
	DisableTimeEnforcement       bool          // If true do no time enforcement on any fields
	DisableExpirationEnforcement bool          // If expiration is present default to enforce
	CreatedValidDuration         time.Duration // Duration allowed for between time.Now and the created time
	ExpiredSkew                  time.Duration // Maximum duration allowed between time.Now and the expired time
	DateFieldSkew                time.Duration // Maximum duration allowed between Date field and created
}
type VerifyResult struct {
	Verified  bool
	Label     string
	KeySpecer KeySpecer
	DebugInfo VerifyDebugInfo // Present if the verifier debug flag is set and the signature was valid.
	MetadataProvider
}

type VerifyDebugInfo struct {
	SignatureBase string // The signature base derived from the request.
}

type Verifier struct {
	keys    KeyFetcher
	profile VerifyProfile
}

// Verify validateos the signatures in a request and ensured the signature meets the required profile.
func Verify(req *http.Request, kf KeyFetcher, profile VerifyProfile) (VerifyResult, error) {
	ver, err := NewVerifier(kf, profile)
	if err != nil {
		return VerifyResult{}, err
	}
	return ver.Verify(req)
}

func VerifyResponse(resp *http.Response, kf KeyFetcher, profile VerifyProfile) (VerifyResult, error) {
	ver, err := NewVerifier(kf, profile)
	if err != nil {
		return VerifyResult{}, err
	}
	return ver.VerifyResponse(resp)
}

func NewVerifier(kf KeyFetcher, profile VerifyProfile) (*Verifier, error) {
	if kf == nil {
		return nil, newError(ErrSigKeyFetch, "KeyFetcher cannot be nil")
	}
	return &Verifier{
		keys:    kf,
		profile: profile,
	}, nil
}

// Verify verifies the signature(s) in an http request. Any invalid signature will return an error.
// A valid VerifyResult is returned even if error is also returned.
func (ver *Verifier) Verify(req *http.Request) (VerifyResult, error) {
	return ver.verify(httpMessage{
		Req: req,
	})
}

func (ver *Verifier) VerifyResponse(resp *http.Response) (VerifyResult, error) {
	return ver.verify(httpMessage{
		IsResponse: true,
		Resp:       resp,
	})
}

// verify verifies the request or response.
func (ver *Verifier) verify(hrr httpMessage) (VerifyResult, error) {
	vr := VerifyResult{}

	/* calculate content digest if needed */
	if hrr.Headers().Get("Content-Digest") != "" {
		digestAlgo, expectedDigest, err := getSupportedDigestFromHeader(hrr.Headers().Values("Content-Digest"))
		if err != nil {
			return vr, err
		}

		di, err := digestBody(digestAlgo, hrr.Body())
		if err != nil {
			return vr, err
		}
		hrr.SetBody(di.NewBody)
		if !bytes.Equal(expectedDigest, di.Digest) {
			return vr, newError(ErrNoSigWrongDigest, "Digest does not match")
		}
	}

	/* parse and extract the signature */
	sigsfv, err := parseSignaturesFromRequest(hrr.Headers())
	if err != nil {
		return vr, err
	}

	sig, err := unmarshalSignature(sigsfv, ver.profile.SignatureLabel)
	if err != nil {
		return vr, err
	}
	vr.Label = sig.Label
	vr.MetadataProvider = sig.Input.MetadataValues

	/* verify and validate */
	base, err := calculateSignatureBase(hrr, sig.Input)
	if err != nil {
		return vr, err
	}

	if hrr.isDebug() {
		vr.DebugInfo = VerifyDebugInfo{
			SignatureBase: string(base.base),
		}
	}
	keyspec, ks, err := ver.verifySignature(hrr, sig, base)
	vr.KeySpecer = keyspec
	if err != nil {
		return vr, err
	}

	if err := ver.profile.validate(sig, ks.Algo); err != nil {
		return vr, err
	}

	return VerifyResult{
		Verified:         true,
		Label:            sig.Label,
		KeySpecer:        keyspec,
		MetadataProvider: sig.Input.MetadataValues,
		DebugInfo:        vr.DebugInfo,
	}, nil
}

type extractedSignature struct {
	Label     string
	Signature []byte
	Input     sigBaseInput
}

// signaturesSFV is the structured field value representation of all the signatures of a request.
type signaturesSFV struct {
	SigInputs *sfv.Dictionary
	Sigs      *sfv.Dictionary
}

func parseSignaturesFromRequest(headers http.Header) (signaturesSFV, error) {
	psd := signaturesSFV{}
	/* Pull signature and signature-input header */
	sigHeader := headers.Get("signature")
	if sigHeader == "" {
		return psd, newError(ErrNoSigMissingSignature, "Missing signature header")
	}
	sigInputHeader := headers.Get("signature-input")
	if sigInputHeader == "" {
		return psd, newError(ErrNoSigMissingSignature, "Missing signature-input header")
	}

	/* Parse headers into their appropriate HTTP structured field values */
	// signature-input must be a HTTP structured field value of type Dictionary.
	var err error
	psd.SigInputs, err = sfv.UnmarshalDictionary([]string{sigInputHeader})
	if err != nil {
		return psd, newError(ErrNoSigInvalidSignature, "Invalid signature-input header. Not a valid Dictionary", err)
	}
	// signature must be a HTTP structured field value of type Dictionary.
	psd.Sigs, err = sfv.UnmarshalDictionary([]string{sigHeader})
	if err != nil {
		return psd, newError(ErrNoSigInvalidSignature, "Invalid signature header. Not a valid Dictionary", err)
	}
	return psd, nil
}

// unmarshalSignature unmarshals a signature from http structured field value (sfv) format.
func unmarshalSignature(sigs signaturesSFV, label string) (extractedSignature, error) {
	sigInfo := extractedSignature{
		Label: label,
	}

	sigMember, found := sigs.Sigs.Get(label)
	if !found {
		return sigInfo, newError(ErrNoSigMissingSignature, fmt.Sprintf("The signature for label '%s' not found", label))
	}
	sigInputMember, found := sigs.SigInputs.Get(label)
	if !found {
		return sigInfo, newError(ErrNoSigMissingSignature, fmt.Sprintf("The signature-input for label '%s' not found", label))
	}

	// The signature must be of sfv type 'Item'
	sigItem, isItem := sigMember.(sfv.Item)
	if !isItem {
		return sigInfo, newError(ErrSigInvalidSignature, fmt.Sprintf("The signature for label '%s' must be type Item. It was type %T", label, sigMember))
	}
	// Signatures must be byte sequences. The sfv library uses []byte for byte sequences.
	sigBytes, isByteSequence := sigItem.Value.([]byte)
	if !isByteSequence {
		return sigInfo, newError(ErrSigInvalidSignature, fmt.Sprintf("The signature for label '%s' was not a byte sequence. It was type %T", label, sigItem.Value))

	}
	sigInfo.Signature = sigBytes

	// The signature input must be of sfv type InnerList
	sigInputList, isList := sigInputMember.(sfv.InnerList)
	if !isList {
		return sigInfo, newError(ErrSigInvalidSignature, fmt.Sprintf("The signature-input for label '%s' must be type InnerList. It was type '%T'.", label, sigInputMember))

	}
	cIDs := []componentID{}
	for _, componentItem := range sigInputList.Items {
		name, ok := componentItem.Value.(string)
		if !ok {
			return sigInfo, newError(ErrSigInvalidSignature, fmt.Sprintf("signature components must be string types"))
		}
		cIDs = append(cIDs, componentID{
			Name: name,
			Item: componentItem,
		})
	}
	mds := []Metadata{}
	for _, name := range sigInputList.Params.Names() {
		mds = append(mds, Metadata(name))
	}
	sigInfo.Input = sigBaseInput{
		Components:     cIDs,
		MetadataParams: mds,
		MetadataValues: metadataProviderFromParams{sigInputList.Params},
	}

	return sigInfo, nil
}

func (ver *Verifier) verifySignature(r httpMessage, sig extractedSignature, base signatureBase) (KeySpecer, KeySpec, error) {
	var specer KeySpecer
	var ks KeySpec
	var err error
	// Get keyspec
	if slices.Contains(sig.Input.MetadataParams, MetaKeyID) {
		keyid, err := sig.Input.MetadataValues.KeyID()
		if err != nil {
			return nil, ks, newError(ErrSigKeyFetch, "Could not get keyid from signature metadata", err)
		}

		specer, err = ver.keys.FetchByKeyID(r.Context(), r.Headers(), keyid)
		if err != nil {
			return nil, ks, newError(ErrSigKeyFetch, fmt.Sprintf("Failed to fetch key for keyid '%s'", keyid), err)
		}
		ks, err = specer.KeySpec()
		if err != nil {
			return nil, ks, newError(ErrSigKeyFetch, fmt.Sprintf("Failed to fetch key for keyid '%s'", keyid), err)
		}
	} else {
		specer, err = ver.keys.Fetch(r.Context(), r.Headers(), sig.Input.MetadataValues)
		if err != nil {
			return specer, ks, newError(ErrSigKeyFetch, fmt.Sprintf("Failed to fetch key for signature without a keyid and with label '%s'\n", sig.Label), err)
		}
		ks, err = specer.KeySpec()
		if err != nil {
			return specer, ks, newError(ErrSigKeyFetch, fmt.Sprintf("Failed to fetch key for signature without a keyid and with label '%s'\n", sig.Label), err)
		}
	}

	// Check the algorithm value matches the KeySpec if it was provided as metadata
	alg, err := sig.Input.MetadataValues.Alg()
	if err != nil && ks.Algo != Algorithm(alg) {
		return specer, ks, newError(ErrSigUnsupportedAlgorithm, fmt.Sprintf("Algorithm in signature metadata is '%s' but the KeySpec is for algorithm '%s'", alg, ks.Algo))
	}

	switch ks.Algo {
	case Algo_RSA_PSS_SHA512:
		if rsapub, ok := ks.PubKey.(*rsa.PublicKey); ok {
			opts := &rsa.PSSOptions{
				SaltLength: 64,
				Hash:       crypto.SHA512,
			}
			msgHash := sha512.Sum512(base.base)
			err := rsa.VerifyPSS(rsapub, crypto.SHA512, msgHash[:], sig.Signature, opts)
			if err != nil {
				return specer, ks, newError(ErrSigVerification, fmt.Sprintf("Signature did not verify for algo '%s'", ks.Algo), err)
			}
			return specer, ks, nil
		} else {
			return specer, ks, newError(ErrSigPublicKey, fmt.Sprintf("Invalid public key. Requires rsa.PublicKey but got type: %T", ks.PubKey))
		}
	case Algo_RSA_v1_5_sha256:
		if rsapub, ok := ks.PubKey.(*rsa.PublicKey); ok {
			msgHash := sha256.Sum256(base.base)
			err := rsa.VerifyPKCS1v15(rsapub, crypto.SHA256, msgHash[:], sig.Signature)
			if err != nil {
				return specer, ks, newError(ErrSigVerification, fmt.Sprintf("Signature did not verify for algo '%s'", ks.Algo), err)
			}
			return specer, ks, nil
		} else {
			return specer, ks, newError(ErrSigPublicKey, fmt.Sprintf("Invalid public key. Requires rsa.PublicKey but got type: %T", ks.PubKey))
		}
	case Algo_HMAC_SHA256:
		if len(ks.Secret) == 0 {
			return specer, ks, newError(ErrInvalidSignatureOptions, fmt.Sprintf("No secret provided for symmetric algorithm '%s'", Algo_HMAC_SHA256))
		}
		msgHash := hmac.New(sha256.New, ks.Secret)
		msgHash.Write(base.base) // write does not return an error per hash.Hash documentation
		calcualtedSignature := msgHash.Sum(nil)
		if !hmac.Equal(calcualtedSignature, sig.Signature) {
			return specer, ks, newError(ErrSigVerification, fmt.Sprintf("Signature did not verify for algo '%s'", ks.Algo), err)
		}
	case Algo_ECDSA_P256_SHA256:
		if epub, ok := ks.PubKey.(*ecdsa.PublicKey); ok {
			if len(sig.Signature) != 64 {
				return specer, ks, newError(ErrSigInvalidSignature, fmt.Sprintf("Signature must be 64 bytes for algorithm '%s'", Algo_ECDSA_P256_SHA256))
			}
			msgHash := sha256.Sum256(base.base)
			// Concatenate r and s to form the signature as per the spec. r and s and *not* ANS1 encoded.
			r := new(big.Int)
			r.SetBytes(sig.Signature[0:32])
			s := new(big.Int)
			s.SetBytes(sig.Signature[32:64])
			if !ecdsa.Verify(epub, msgHash[:], r, s) {
				return specer, ks, newError(ErrSigVerification, fmt.Sprintf("Signature did not verify for algo '%s'", ks.Algo), err)
			}
		} else {
			return specer, ks, newError(ErrSigPublicKey, fmt.Sprintf("Invalid public key. Requires *ecdsa.PublicKey but got type: %T", ks.PubKey))
		}
	case Algo_ECDSA_P384_SHA384:
		if epub, ok := ks.PubKey.(*ecdsa.PublicKey); ok {
			if len(sig.Signature) != 96 {
<<<<<<< HEAD
				return specer, ks, newError(ErrSigInvalidSignature, fmt.Sprintf("Signature must be 96 bytes for algorithm '%s'", Algo_ECDSA_P256_SHA256))
=======
				return specer, newError(ErrSigInvalidSignature, fmt.Sprintf("Signature must be 96 bytes for algorithm '%s'", Algo_ECDSA_P384_SHA384))
>>>>>>> 5099cfac
			}
			msgHash := sha512.Sum384(base.base)
			// Concatenate r and s to form the signature as per the spec. r and s and *not* ANS1 encoded.
			r := new(big.Int)
			r.SetBytes(sig.Signature[0:48])
			s := new(big.Int)
			s.SetBytes(sig.Signature[48:96])
			if !ecdsa.Verify(epub, msgHash[:], r, s) {
				return specer, ks, newError(ErrSigVerification, fmt.Sprintf("Signature did not verify for algo '%s'", ks.Algo), err)
			}
		} else {
			return specer, ks, newError(ErrSigPublicKey, fmt.Sprintf("Invalid public key. Requires *ecdsa.PublicKey but got type: %T", ks.PubKey))
		}
	case Algo_ED25519:
		if edpubkey, ok := ks.PubKey.(ed25519.PublicKey); ok {
			if !ed25519.Verify(edpubkey, base.base, sig.Signature) {
				return specer, ks, newError(ErrSigVerification, fmt.Sprintf("Signature did not verify for algo '%s'", ks.Algo), err)
			}
		} else {
			return specer, ks, newError(ErrSigPublicKey, fmt.Sprintf("Invalid public key. Requires ed25519.PublicKey but got type: %T", ks.PubKey))
		}
	default:
		return specer, ks, newError(ErrSigUnsupportedAlgorithm, fmt.Sprintf("Invalid verification algorithm '%s'", ks.Algo))
	}
	return specer, ks, nil
}

func (vp VerifyProfile) validate(sig extractedSignature, ksAlgo Algorithm) error {
	// Validate signature label
	if vp.SignatureLabel != "" && sig.Label != vp.SignatureLabel {
		return newError(ErrSigProfile, fmt.Sprintf("Signature label '%s' does not match required label '%s'", sig.Label, vp.SignatureLabel))
	}

	// Validate required fields are present in signature
	if len(vp.RequiredFields) > 0 {
		// Create a map of component names from the signature for efficient lookup
		sigComponentNames := make(map[string]bool)
		for _, component := range sig.Input.Components {
			sigComponentNames[component.Name] = true
		}

		// Check that all required fields are present
		for _, requiredField := range vp.RequiredFields {
			fieldName := strings.ToLower(requiredField.Name)
			if !sigComponentNames[fieldName] {
				return newError(ErrSigProfile, fmt.Sprintf("Signature missing required field '%s'", requiredField.Name))
			}
		}
	}

	// Validate required metadata
	for _, md := range vp.RequiredMetadata {
		if !slices.Contains(sig.Input.MetadataParams, md) {
			return newError(ErrSigProfile, fmt.Sprintf("Signature missing required meta parameter '%s'", md))
		}
	}

	// Validate disallowed metadata
	for _, md := range vp.DisallowedMetadata {
		if slices.Contains(sig.Input.MetadataParams, md) {
			return newError(ErrSigProfile, fmt.Sprintf("Signature contains disallowed meta parameter '%s'", md))
		}
	}

	// Validate allowed algorithms
	if len(vp.AllowedAlgorithms) > 0 {
		if !slices.Contains(vp.AllowedAlgorithms, ksAlgo) {
			return newError(ErrSigProfile, fmt.Sprintf("Algorithm '%s' is not in allowed algorithms list", ksAlgo))
		}
	}

	return nil
}

func (vp VerifyProfile) validateTiming(sig extractedSignature) error {
	// Early return if time enforcement is disabled
	if vp.DisableTimeEnforcement {
		return nil
	}

	now := time.Now()

	// Validate created time if present
	if slices.Contains(sig.Input.MetadataParams, MetaCreated) {
		createdTime, err := sig.Input.MetadataValues.Created()
		if err != nil {
			return newError(ErrSigProfile, "Failed to get created timestamp from signature metadata", err)
		}

		createdTimestamp := time.Unix(int64(createdTime), 0)

		// Check if signature is too old (beyond CreatedValidDuration)
		if vp.CreatedValidDuration > 0 {
			if now.Sub(createdTimestamp) > vp.CreatedValidDuration {
				return newError(ErrSigProfile, fmt.Sprintf("Signature created time %s is older than allowed duration %s", createdTimestamp, vp.CreatedValidDuration))
			}
		}

		// Check if signature was created in the future (allow some clock skew)
		allowedSkew := time.Minute // Default 1 minute clock skew allowance
		if createdTimestamp.Sub(now) > allowedSkew {
			return newError(ErrSigProfile, fmt.Sprintf("Signature created time %s is too far in the future", createdTimestamp))
		}
	}

	// Validate expires time if present
	if slices.Contains(sig.Input.MetadataParams, MetaExpires) {
		if !vp.DisableExpirationEnforcement {
			expiresTime, err := sig.Input.MetadataValues.Expires()
			if err != nil {
				return newError(ErrSigProfile, "Failed to get expires timestamp from signature metadata", err)
			}

			expiresTimestamp := time.Unix(int64(expiresTime), 0)

			// Check if signature has expired
			skew := vp.ExpiredSkew
			if skew == 0 {
				skew = time.Minute // Default 1 minute skew allowance
			}

			if now.Sub(expiresTimestamp) > skew {
				return newError(ErrSigProfile, fmt.Sprintf("Signature expired at %s (now: %s, allowed skew: %s)", expiresTimestamp, now, skew))
			}
		}
	}

	// Note: Date field skew validation would require access to HTTP headers
	// which is not available in the current function signature.
	// If needed, the signature should be modified to: validateTiming(sig extractedSignature, headers http.Header) error

	return nil
}

type metadataProviderFromParams struct {
	Params *sfv.Params
}

func (mp metadataProviderFromParams) Created() (int, error) {
	if val, ok := mp.Params.Get(string(MetaCreated)); ok {
		return int(val.(int64)), nil
	}
	return 0, fmt.Errorf("No created value")
}

func (mp metadataProviderFromParams) Expires() (int, error) {
	if val, ok := mp.Params.Get(string(MetaExpires)); ok {
		return int(val.(int64)), nil
	}
	return 0, fmt.Errorf("No expires value")
}

func (mp metadataProviderFromParams) Nonce() (string, error) {
	if val, ok := mp.Params.Get(string(MetaNonce)); ok {
		return val.(string), nil
	}
	return "", fmt.Errorf("No nonce value")
}

func (mp metadataProviderFromParams) Alg() (string, error) {
	if val, ok := mp.Params.Get(string(MetaAlgorithm)); ok {
		return val.(string), nil
	}
	return "", fmt.Errorf("No alg value")
}

func (mp metadataProviderFromParams) KeyID() (string, error) {
	if val, ok := mp.Params.Get(string(MetaKeyID)); ok {
		return val.(string), nil
	}
	return "", fmt.Errorf("No keyid value")
}

func (mp metadataProviderFromParams) Tag() (string, error) {
	if val, ok := mp.Params.Get(string(MetaTag)); ok {
		return val.(string), nil
	}
	return "", fmt.Errorf("No tag value")
}

func SetAddDebugInfo(ctx context.Context) context.Context {
	return context.WithValue(ctx, ctxKeyAddDebug, true)
}<|MERGE_RESOLUTION|>--- conflicted
+++ resolved
@@ -399,11 +399,7 @@
 	case Algo_ECDSA_P384_SHA384:
 		if epub, ok := ks.PubKey.(*ecdsa.PublicKey); ok {
 			if len(sig.Signature) != 96 {
-<<<<<<< HEAD
-				return specer, ks, newError(ErrSigInvalidSignature, fmt.Sprintf("Signature must be 96 bytes for algorithm '%s'", Algo_ECDSA_P256_SHA256))
-=======
-				return specer, newError(ErrSigInvalidSignature, fmt.Sprintf("Signature must be 96 bytes for algorithm '%s'", Algo_ECDSA_P384_SHA384))
->>>>>>> 5099cfac
+				return specer, ks, newError(ErrSigInvalidSignature, fmt.Sprintf("Signature must be 96 bytes for algorithm '%s'", Algo_ECDSA_P384_SHA384))
 			}
 			msgHash := sha512.Sum384(base.base)
 			// Concatenate r and s to form the signature as per the spec. r and s and *not* ANS1 encoded.
